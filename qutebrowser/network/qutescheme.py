# vim: ft=python fileencoding=utf-8 sts=4 sw=4 et:

# Copyright 2014 Florian Bruhin (The Compiler) <mail@qutebrowser.org>
#
# This file is part of qutebrowser.
#
# qutebrowser is free software: you can redistribute it and/or modify
# it under the terms of the GNU General Public License as published by
# the Free Software Foundation, either version 3 of the License, or
# (at your option) any later version.
#
# qutebrowser is distributed in the hope that it will be useful,
# but WITHOUT ANY WARRANTY; without even the implied warranty of
# MERCHANTABILITY or FITNESS FOR A PARTICULAR PURPOSE.  See the
# GNU General Public License for more details.
#
# You should have received a copy of the GNU General Public License
# along with qutebrowser.  If not, see <http://www.gnu.org/licenses/>.
#
# pylint complains when using .render() on jinja templates, so we make it shut
# up for this whole module.
# pylint: disable=maybe-no-member

"""Handler functions for different qute:... pages.

Module attributes:
    pyeval_output: The output of the last :pyeval command.
"""

from PyQt5.QtNetwork import QNetworkReply

import qutebrowser
from qutebrowser.network import schemehandler
from qutebrowser.utils import version, utils, jinja, log, message


pyeval_output = ":pyeval was never called"


class QuteSchemeHandler(schemehandler.SchemeHandler):

    """Scheme handler for qute: URLs."""

    def createRequest(self, _op, request, _outgoing_data):
        """Create a new request.

        Args:
             request: const QNetworkRequest & req
             _op: Operation op
             _outgoing_data: QIODevice * outgoingData

        Return:
            A QNetworkReply.
        """
        path = request.url().path()
<<<<<<< HEAD
        # An url like "qute:foo" is split as "scheme:path", not
        # "scheme:host".
        logutils.misc.debug("url: {}, path: {}".format(
            request.url().toDisplayString(), path))
=======
        host = request.url().host()
        # An url like "qute:foo" is split as "scheme:path", not "scheme:host".
        log.misc.debug("url: {}, path: {}, host {}".format(
            request.url().toDisplayString(), path, host))
>>>>>>> cb534329
        try:
            handler = HANDLERS[path]
        except KeyError:
            try:
                handler = HANDLERS[host]
            except KeyError:
                errorstr = "No handler found for {}!".format(
                    request.url().toDisplayString())
                return schemehandler.ErrorNetworkReply(
                    request, errorstr, QNetworkReply.ContentNotFoundError,
                    self.parent())
        try:
            data = handler(request)
        except IOError as e:
            return schemehandler.ErrorNetworkReply(
                request, str(e), QNetworkReply.ContentNotFoundError,
                self.parent())
        return schemehandler.SpecialNetworkReply(
            request, data, 'text/html', self.parent())


def qute_pyeval(_request):
    """Handler for qute:pyeval. Return HTML content as bytes."""
    html = jinja.env.get_template('pre.html').render(
        title='pyeval', content=pyeval_output)
    return html.encode('UTF-8', errors='xmlcharrefreplace')


def qute_version(_request):
    """Handler for qute:version. Return HTML content as bytes."""
    html = jinja.env.get_template('version.html').render(
        title='Version info', version=version.version(),
        copyright=qutebrowser.__copyright__)
    return html.encode('UTF-8', errors='xmlcharrefreplace')


def qute_plainlog(_request):
    """Handler for qute:plainlog. Return HTML content as bytes."""
    if log.ram_handler is None:
        text = "Log output was disabled."
    else:
        text = log.ram_handler.dump_log()
    html = jinja.env.get_template('pre.html').render(title='log', content=text)
    return html.encode('UTF-8', errors='xmlcharrefreplace')


def qute_log(_request):
    """Handler for qute:log. Return HTML content as bytes."""
    if log.ram_handler is None:
        html_log = None
    else:
        html_log = log.ram_handler.dump_log(html=True)
    html = jinja.env.get_template('log.html').render(
        title='log', content=html_log)
    return html.encode('UTF-8', errors='xmlcharrefreplace')


def qute_gpl(_request):
    """Handler for qute:gpl. Return HTML content as bytes."""
    return utils.read_file('html/COPYING.html').encode('ASCII')


def qute_help(request):
    """Handler for qute:help. Return HTML content as bytes."""
    try:
        utils.read_file('html/doc/index.html')
    except FileNotFoundError:
        html = jinja.env.get_template('error.html').render(
            title="Error while loading documentation",
            url=request.url().toDisplayString(),
            error="This most likely means the documentation was not generated "
                  "properly. If you are running qutebrowser from the git "
                  "repository, please run scripts/asciidoc2html.py."
                  "If you're running a released version this is a bug, please "
                  "use :report to report it.",
            icon='')
        return html.encode('UTF-8', errors='xmlcharrefreplace')
    urlpath = request.url().path()
    if not urlpath or urlpath == '/':
        urlpath = 'index.html'
    else:
        urlpath = urlpath.lstrip('/')
    if not utils.docs_up_to_date(urlpath):
        message.error("Your documentation is outdated! Please re-run scripts/"
                      "asciidoc2html.py.")
    path = 'html/doc/{}'.format(urlpath)
    return utils.read_file(path).encode('UTF-8', errors='xmlcharrefreplace')


HANDLERS = {
    'pyeval': qute_pyeval,
    'version': qute_version,
    'plainlog': qute_plainlog,
    'log': qute_log,
    'gpl': qute_gpl,
    'help': qute_help,
}<|MERGE_RESOLUTION|>--- conflicted
+++ resolved
@@ -53,17 +53,10 @@
             A QNetworkReply.
         """
         path = request.url().path()
-<<<<<<< HEAD
-        # An url like "qute:foo" is split as "scheme:path", not
-        # "scheme:host".
-        logutils.misc.debug("url: {}, path: {}".format(
-            request.url().toDisplayString(), path))
-=======
         host = request.url().host()
         # An url like "qute:foo" is split as "scheme:path", not "scheme:host".
         log.misc.debug("url: {}, path: {}, host {}".format(
             request.url().toDisplayString(), path, host))
->>>>>>> cb534329
         try:
             handler = HANDLERS[path]
         except KeyError:
